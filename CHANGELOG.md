--- conflicted
+++ resolved
@@ -17,14 +17,11 @@
 * Create a new channel as a linear combination of other channels (https://github.com/qupath/qupath/pull/1566)
 * Simplify `TileClassificationsToAnnotationsPlugin` implementation (https://github.com/qupath/qupath/pull/1563)
 * Add methods to `PathObjectHierarchy` to simplify requesting objects for regions (https://github.com/qupath/qupath/pull/1563)
-<<<<<<< HEAD
-* Faster *Run for project (without save)* scripts when the image doesn't need to be loaded (https://github.com/qupath/qupath/pull/1489)
-  * This can substantially speed up _some_ scripts that don't need to access the image data (e.g. for some measurement export)
-=======
 * TMA cores can now have classifications assigned to them
   * Default color for TMA cores is lighter (to make it easier to see on both bright and dark backgrounds)
   * TMA core 'missing' status is now shown using opacity, not a different color, to preserve any classification color
->>>>>>> d0c7be91
+* Faster *Run for project (without save)* scripts when the image doesn't need to be loaded (https://github.com/qupath/qupath/pull/1489)
+  * This can substantially speed up _some_ scripts that don't need to access the image data (e.g. for some measurement export)
 
 ### Bugs fixed
 * Tile export to .ome.tif can convert to 8-bit unnecessarily (https://github.com/qupath/qupath/issues/1494)
