/*-
 * #%L
 * This file is part of QuPath.
 * %%
 * Copyright (C) 2014 - 2016 The Queen's University of Belfast, Northern Ireland
 * Contact: IP Management (ipmanagement@qub.ac.uk)
 * Copyright (C) 2018 - 2021 QuPath developers, The University of Edinburgh
 * %%
 * QuPath is free software: you can redistribute it and/or modify
 * it under the terms of the GNU General Public License as
 * published by the Free Software Foundation, either version 3 of the
 * License, or (at your option) any later version.
 * 
 * QuPath is distributed in the hope that it will be useful,
 * but WITHOUT ANY WARRANTY; without even the implied warranty of
 * MERCHANTABILITY or FITNESS FOR A PARTICULAR PURPOSE.  See the
 * GNU General Public License for more details.
 * 
 * You should have received a copy of the GNU General Public License 
 * along with QuPath.  If not, see <https://www.gnu.org/licenses/>.
 * #L%
 */

package qupath.lib.gui.panes;

import java.awt.Desktop;
import java.awt.Graphics2D;
import java.awt.RenderingHints;
import java.awt.image.BufferedImage;
import java.io.IOException;
import java.net.URI;
import java.nio.file.Path;
import java.util.Collection;
import java.util.Collections;
import java.util.HashSet;
import java.util.List;
import java.util.Map;
import java.util.Objects;
import java.util.Optional;
import java.util.Set;
import java.util.TreeMap;
import java.util.concurrent.Executors;
import java.util.concurrent.ExecutorService;
import java.util.function.Supplier;
import java.util.stream.Collectors;
import java.util.stream.IntStream;

import org.controlsfx.control.MasterDetailPane;
import org.controlsfx.control.action.Action;
import org.controlsfx.control.action.ActionUtils;
import org.controlsfx.control.textfield.TextFields;
import org.slf4j.Logger;
import org.slf4j.LoggerFactory;

import javafx.application.Platform;
import javafx.beans.binding.Bindings;
import javafx.beans.binding.DoubleBinding;
import javafx.beans.property.ObjectProperty;
import javafx.beans.property.SimpleStringProperty;
import javafx.beans.property.StringProperty;
import javafx.beans.value.ChangeListener;
import javafx.beans.value.ObservableValue;
import javafx.collections.FXCollections;
import javafx.collections.ObservableList;
import javafx.embed.swing.SwingFXUtils;
import javafx.geometry.Insets;
import javafx.geometry.Side;
import javafx.scene.canvas.Canvas;
import javafx.scene.control.Button;
import javafx.scene.control.ButtonType;
import javafx.scene.control.ContextMenu;
import javafx.scene.control.Dialog;
import javafx.scene.control.Label;
import javafx.scene.control.Menu;
import javafx.scene.control.MenuItem;
import javafx.scene.control.SelectionMode;
import javafx.scene.control.SeparatorMenuItem;
import javafx.scene.control.TextArea;
import javafx.scene.control.TextField;
import javafx.scene.control.TitledPane;
import javafx.scene.control.Tooltip;
import javafx.scene.control.TreeCell;
import javafx.scene.control.TreeItem;
import javafx.scene.control.TreeView;
import javafx.scene.image.Image;
import javafx.scene.image.ImageView;
import javafx.scene.input.KeyCode;
import javafx.scene.layout.BorderPane;
import javafx.scene.layout.GridPane;
import javafx.scene.layout.Pane;
import javafx.scene.layout.StackPane;
import qupath.lib.common.GeneralTools;
import qupath.lib.common.ThreadTools;
import qupath.lib.gui.ActionTools;
import qupath.lib.gui.QuPathGUI;
import qupath.lib.gui.commands.ProjectCommands;
import qupath.lib.gui.dialogs.Dialogs;
import qupath.lib.gui.dialogs.Dialogs.DialogButton;
import qupath.lib.gui.panes.ProjectTreeRow.ImageRow;
import qupath.lib.gui.panes.ProjectTreeRow.MetadataRow;
import qupath.lib.gui.panes.ProjectTreeRow.Type;
import qupath.lib.gui.prefs.PathPrefs;
import qupath.lib.gui.tools.GuiTools;
import qupath.lib.gui.tools.IconFactory;
import qupath.lib.gui.tools.IconFactory.PathIcons;
import qupath.lib.gui.tools.MenuTools;
import qupath.lib.gui.tools.PaneTools;
import qupath.lib.images.ImageData;
import qupath.lib.images.servers.ImageServer;
import qupath.lib.images.servers.ImageServerMetadata;
import qupath.lib.plugins.parameters.ParameterList;
import qupath.lib.projects.Project;
import qupath.lib.projects.ProjectImageEntry;

/**
 * Component for previewing and selecting images within a project.
 * 
 * @author Pete Bankhead
 * @author Melvin Gelbard
 */
public class ProjectBrowser implements ChangeListener<ImageData<BufferedImage>> {

	final private static Logger logger = LoggerFactory.getLogger(ProjectBrowser.class);

	private Project<BufferedImage> project;

	// Requested thumbnail max dimensions
	private int thumbnailWidth = 1000;
	private int thumbnailHeight = 600;

	private QuPathGUI qupath;
	private BorderPane panel;

	private ProjectImageTreeModel model = new ProjectImageTreeModel(null);
	private TreeView<ProjectTreeRow> tree;

	 // Keep a record of servers that failed- don't want to keep putting in thumbnails requests if the server is unavailable.
	private Set<ProjectTreeRow> serversFailed = Collections.synchronizedSet(new HashSet<>());
	
	private StringProperty descriptionText = new SimpleStringProperty();
	
	private static TextField tfFilter;

	private static ObjectProperty<ProjectThumbnailSize> thumbnailSize = PathPrefs.createPersistentPreference("projectThumbnailSize",
			ProjectThumbnailSize.SMALL, ProjectThumbnailSize.class);
	
	/**
	 * Metadata keys that will always be present
	 */
	private static final String URI = "URI";
	private static final String UNASSIGNED_NODE = "(Unassigned)";
	private static final String UNDEFINED_VALUE = "Undefined";
	private static String[] baseMetadataKeys = new String[] {URI};
	
	/**
	 * To load thumbnails in the background
	 */
	private static ExecutorService executor;

	/**
	 * Constructor.
	 * @param qupath the current QuPath instance
	 */
	public ProjectBrowser(final QuPathGUI qupath) {
		this.project = qupath.getProject();
		this.qupath = qupath;
		this.tree = new TreeView<>();

		qupath.imageDataProperty().addListener(this);
		
		// Get thumbnails in separate thread
		executor = Executors.newSingleThreadExecutor(ThreadTools.createThreadFactory("thumbnail-loader", true));
		
		PathPrefs.maskImageNamesProperty().addListener((v, o, n) -> refreshTree(null));

		panel = new BorderPane();

		tree.setCellFactory(n -> new ProjectTreeRowCell());
		
		thumbnailSize.addListener((v, o, n) -> tree.refresh());

		tree.setRoot(null);

		tree.setContextMenu(getPopup());

		tree.setOnKeyPressed(e -> {
			if (e.getCode() == KeyCode.ENTER) {
				qupath.openImageEntry(getSelectedEntry());
				e.consume();
			}
		});

		tree.setOnMouseClicked(e -> {
			if (e.getClickCount() > 1) {
				qupath.openImageEntry(getSelectedEntry());
				e.consume();
			}
		});
		
//		TextArea textDescription = new TextArea();
		TextArea textDescription = new TextArea();
		textDescription.textProperty().bind(descriptionText);
		textDescription.setWrapText(true);
		MasterDetailPane mdTree = new MasterDetailPane(Side.BOTTOM, tree, textDescription, false);
		mdTree.showDetailNodeProperty().bind(descriptionText.isNotNull());
		
		tree.getSelectionModel().setSelectionMode(SelectionMode.MULTIPLE);
		tree.getSelectionModel().selectedItemProperty().addListener((v, o, n) -> {
			if (n != null && n.getValue().getType() == ProjectTreeRow.Type.IMAGE)
				descriptionText.set(ProjectTreeRow.getEntry(n.getValue()).getDescription());
			else
				descriptionText.set(null);
		});

		TitledPane titledTree = new TitledPane("Image list", mdTree);
		titledTree.setCollapsible(false);
		titledTree.setMaxHeight(Double.MAX_VALUE);
		
		
		tfFilter = new TextField();
		tfFilter.setPromptText("Search entry in project");
		tfFilter.setTooltip(new Tooltip("Type some text to filter the project entries by name or type."));
		tfFilter.textProperty().addListener((m, o, n) -> refreshTree(null));
		
		var paneUserFilter = PaneTools.createRowGrid(tfFilter);
		
		BorderPane panelTree = new BorderPane();
		panelTree.setCenter(titledTree);

		panel.setBottom(paneUserFilter);
		panel.setCenter(panelTree);

		Button btnOpen = ActionTools.createButton(qupath.lookupActionByText("Open project"), false);
		Button btnCreate = ActionTools.createButton(qupath.lookupActionByText("Create project"), false);
		Button btnAdd = ActionTools.createButton(qupath.lookupActionByText("Add images"), false);
		GridPane paneButtons = PaneTools.createColumnGridControls(btnCreate, btnOpen, btnAdd);
		paneButtons.prefWidthProperty().bind(panel.widthProperty());
		paneButtons.setPadding(new Insets(5, 5, 5, 5));
		panel.setTop(paneButtons);
		
		qupath.getPreferencePane().addChoicePropertyPreference(
				thumbnailSize, FXCollections.observableArrayList(ProjectThumbnailSize.values()), ProjectThumbnailSize.class,
				"Project thumbnails size", "Appearance", "Choose thumbnail size for the project pane");

	}

	ContextMenu getPopup() {
		
		Action actionOpenImage = new Action("Open image", e -> qupath.openImageEntry(getSelectedEntry()));
<<<<<<< HEAD
		Action actionRemoveImage = new Action("Delete image(s)", e -> {
			var project = getProject();
			if (project == null)
				return;
=======
		Action actionRemoveImage = new Action("Remove image(s)", e -> {
			Collection<ProjectImageEntry<BufferedImage>> entries = getAllSelectedEntries();
>>>>>>> 6521aa40
			
			Collection<ImageRow> imageRows = getSelectedImageRowsRecursive();
			Collection<ProjectImageEntry<BufferedImage>> entries = ProjectTreeRow.getEntries(imageRows);
			if (entries.isEmpty())
				return;
			
			// Don't allow us to remove any entries that are currently open (in any viewer)
			for (var viewer : qupath.getViewers()) {
				var imageData = viewer.getImageData();
				var entry = imageData == null ? null : getProject().getEntry(imageData);
				if (entry != null && entries.contains(entry)) {
					Dialogs.showErrorMessage("Remove project entries", "Please close all images you want to remove!");
					return;
				}
			}
			
			if (entries.size() == 1) {
				if (!Dialogs.showConfirmDialog("Remove project entry", "Remove " + entries.iterator().next().getImageName() + " from project?"))
					return;
			} else if (!Dialogs.showYesNoDialog("Remove project entries", String.format("Remove %d entries?", entries.size())))
				return;
			
			var result = Dialogs.showYesNoCancelDialog("Remove project entries",
					"Delete all associated data?");
			if (result == DialogButton.CANCEL)
				return;
			
			project.removeAllImages(entries, result == DialogButton.YES);
			refreshTree(null);
			syncProject(project);
			if (tree != null) {
				boolean isExpanded = tree.getRoot() != null && tree.getRoot().isExpanded();
				tree.setRoot(model.getRoot());
				tree.getRoot().setExpanded(isExpanded);
			}
		});
		
		Action actionDuplicateImages = new Action("Duplicate image(s)", e -> {
			Collection<ImageRow> imageRows = getSelectedImageRowsRecursive();
			if (imageRows.isEmpty()) {
				logger.debug("Nothing to duplicate - no entries selected");
				return;
			}
			
			boolean singleImage = false;
			String name = "";
			String title = "Duplicate images";
			String namePrompt = "Append to image name";
			String nameHelp = "Specify text to append to the image name to distinguish duplicated images";
			if (imageRows.size() == 1) {
				title = "Duplicate image";
				namePrompt = "Duplicate image name";
				nameHelp = "Specify name for the duplicated image";
				singleImage = true;
				name = imageRows.iterator().next().getDisplayableString();
				name = GeneralTools.generateDistinctName(
						name,
						project.getImageList().stream().map(p -> p.getImageName()).collect(Collectors.toSet()));
			}
			var params = new ParameterList()
					.addStringParameter("name", namePrompt, name, nameHelp)
					.addBooleanParameter("copyData", "Also duplicate data files", true, "Duplicate any associated data files along with the image");
			
			if (!Dialogs.showParameterDialog(title, params))
				return;

			boolean copyData = params.getBooleanParameterValue("copyData");
			name = params.getStringParameterValue("name");

			// Ensure we have a single space and then the text to append, with extra whitespace removed
			if (!singleImage && !name.isBlank())
				name = " " + name.strip();
			
			for (var imageRow : imageRows) {
				try {
					var newEntry = project.addDuplicate(ProjectTreeRow.getEntry(imageRow), copyData);
					if (newEntry != null && !name.isBlank()) {
						if (singleImage)
							newEntry.setImageName(name);
						else
							newEntry.setImageName(newEntry.getImageName() + name);
					}
				} catch (Exception ex) {
					Dialogs.showErrorNotification("Duplicating image", "Error duplicating " + ProjectTreeRow.getEntry(imageRow).getImageName());
					logger.error(ex.getLocalizedMessage(), ex);
				}
			}
			try {
				project.syncChanges();
			} catch (Exception ex) {
				logger.error("Error synchronizing project changes: " + ex.getLocalizedMessage(), ex);
			}
			refreshProject();
			if (imageRows.size() == 1)
				logger.debug("Duplicated 1 image entry");
			else
				logger.debug("Duplicated {} image entries");
		});
		
		Action actionSetImageName = new Action("Rename image", e -> {
			TreeItem<ProjectTreeRow> path = tree.getSelectionModel().getSelectedItem();
			if (path == null)
				return;
			if (path.getValue().getType() == ProjectTreeRow.Type.IMAGE) {
				if (setProjectEntryImageName(ProjectTreeRow.getEntry(path.getValue())) && project != null)
					syncProject(project);
			}
		});
		// Add a metadata value
		Action actionAddMetadataValue = new Action("Add metadata", e -> {
			Project<BufferedImage> project = getProject();
			Collection<ImageRow> imageRows = getSelectedImageRowsRecursive();
			if (project != null && !imageRows.isEmpty()) {
				TextField tfMetadataKey = new TextField();
				var suggestions = project.getImageList().stream()
						.map(p -> p.getMetadataKeys())
						.flatMap(Collection::stream)
						.distinct()
						.sorted()
						.collect(Collectors.toList());
				TextFields.bindAutoCompletion(tfMetadataKey, suggestions);
				
				TextField tfMetadataValue = new TextField();
				Label labKey = new Label("New key");
				Label labValue = new Label("New value");
				labKey.setLabelFor(tfMetadataKey);
				labValue.setLabelFor(tfMetadataValue);
				tfMetadataKey.setTooltip(new Tooltip("Enter the name for the metadata entry"));
				tfMetadataValue.setTooltip(new Tooltip("Enter the value for the metadata entry"));
				
				ProjectImageEntry<BufferedImage> entry = imageRows.size() == 1 ? ProjectTreeRow.getEntry(imageRows.iterator().next()) : null;
				int nMetadataValues = entry == null ? 0 : entry.getMetadataKeys().size();
				
				GridPane pane = new GridPane();
				pane.setVgap(5);
				pane.setHgap(5);
				pane.add(labKey, 0, 0);
				pane.add(tfMetadataKey, 1, 0);
				pane.add(labValue, 0, 1);
				pane.add(tfMetadataValue, 1, 1);
				String name = imageRows.size() + " images";
				if (entry != null) {
					name = entry.getImageName();
					if (nMetadataValues > 0) {
						Label labelCurrent = new Label("Current metadata");
						TextArea textAreaCurrent = new TextArea();
						textAreaCurrent.setEditable(false);
	
						String keyString = entry.getMetadataSummaryString();
						if (keyString.isEmpty())
							textAreaCurrent.setText("No metadata entries yet");
						else
							textAreaCurrent.setText(keyString);
						textAreaCurrent.setPrefRowCount(3);
						labelCurrent.setLabelFor(textAreaCurrent);
	
						pane.add(labelCurrent, 0, 2);
						pane.add(textAreaCurrent, 1, 2);	
					}
				}
				
				Dialog<ButtonType> dialog = new Dialog<>();
				dialog.setTitle("Metadata");
				dialog.getDialogPane().getButtonTypes().setAll(ButtonType.OK, ButtonType.CANCEL);
				dialog.getDialogPane().setHeaderText("Set metadata for " + name);
				dialog.getDialogPane().setContent(pane);
				Optional<ButtonType> result = dialog.showAndWait();
				if (result.isPresent() && result.get() == ButtonType.OK) {
					String key = tfMetadataKey.getText().trim();
					String value = tfMetadataValue.getText();
					if (key.isEmpty()) {
						logger.warn("Attempted to set metadata value for {}, but key was empty!", name);
					} else {
						// Set metadata for all entries
						for (var temp : imageRows)
							ProjectTreeRow.getEntry(temp).putMetadataValue(key, value);
						syncProject(project);
						tree.refresh();
					}
				}
							
			} else {
				Dialogs.showErrorMessage("Edit image description", "No entry is selected!");
			}
		});
		
		// Edit the description for the image
		Action actionEditDescription = new Action("Edit description", e -> {
			Project<?> project = getProject();
			ProjectImageEntry<?> entry = getSelectedEntry();
			if (project != null && entry != null) {
				if (showDescriptionEditor(entry)) {
					descriptionText.set(entry.getDescription());
					syncProject(project);						
				}
			} else {
				Dialogs.showErrorMessage("Edit image description", "No entry is selected!");
			}
		});
		
		// Mask the name of the images and shuffle the entry
		Action actionMaskImageNames = ActionTools.createSelectableAction(PathPrefs.maskImageNamesProperty(), "Mask image names");
		
		// Refresh thumbnail according to current display settings
		Action actionRefreshThumbnail = new Action("Refresh thumbnail", e -> {
			TreeItem<ProjectTreeRow> path = tree.getSelectionModel().getSelectedItem();
			if (path == null)
				return;
			if (path.getValue().getType() == ProjectTreeRow.Type.IMAGE) {
				ProjectImageEntry<BufferedImage> entry =ProjectTreeRow.getEntry(path.getValue());
				if (!isCurrentImage(entry)) {
					logger.warn("Cannot refresh entry for image that is not open!");
					return;
				}
				BufferedImage imgThumbnail = qupath.getViewer().getRGBThumbnail();
				imgThumbnail = resizeForThumbnail(imgThumbnail);
				try {
					entry.setThumbnail(imgThumbnail);
				} catch (IOException e1) {
					logger.error("Error writing thumbnail", e1);
				}
				tree.refresh();
			}
		});
				
		// Open the project directory using Explorer/Finder etc.
		Action actionOpenProjectDirectory = createBrowsePathAction("Project...", () -> getProjectPath());
		Action actionOpenProjectEntryDirectory = createBrowsePathAction("Project entry...", () -> getProjectEntryPath());
		Action actionOpenImageServerDirectory = createBrowsePathAction("Image server...", () -> getImageServerPath());
		

		Menu menuSort = new Menu("Sort by...");
		ContextMenu menu = new ContextMenu();
		
		var hasProjectBinding = qupath.projectProperty().isNotNull();
		var menuOpenDirectories = MenuTools.createMenu("Open directory...", 
				actionOpenProjectDirectory,
				actionOpenProjectEntryDirectory,
				actionOpenImageServerDirectory);
		menuOpenDirectories.visibleProperty().bind(hasProjectBinding);
//		MenuItem miOpenProjectDirectory = ActionUtils.createMenuItem(actionOpenProjectDirectory);
		
		MenuItem miOpenImage = ActionUtils.createMenuItem(actionOpenImage);
		MenuItem miRemoveImage = ActionUtils.createMenuItem(actionRemoveImage);
		MenuItem miDuplicateImage = ActionUtils.createMenuItem(actionDuplicateImages);
		MenuItem miSetImageName = ActionUtils.createMenuItem(actionSetImageName);
		MenuItem miRefreshThumbnail = ActionUtils.createMenuItem(actionRefreshThumbnail);
		MenuItem miEditDescription = ActionUtils.createMenuItem(actionEditDescription);
		MenuItem miAddMetadata = ActionUtils.createMenuItem(actionAddMetadataValue);
		MenuItem miMaskImages = ActionUtils.createCheckMenuItem(actionMaskImageNames);
		
		
		// Set visibility as menu being displayed
		menu.setOnShowing(e -> {
			TreeItem<ProjectTreeRow> selected = tree.getSelectionModel().getSelectedItem();
			ProjectImageEntry<BufferedImage> selectedEntry = selected == null ? null : ProjectTreeRow.getEntry(selected.getValue());
			var entries = getSelectedImageRowsRecursive();
			boolean isImageEntry = selectedEntry != null;
//			miOpenProjectDirectory.setVisible(project != null && project.getBaseDirectory().exists());
			miOpenImage.setVisible(isImageEntry);
			miDuplicateImage.setVisible(isImageEntry);
			miSetImageName.setVisible(isImageEntry);
			miAddMetadata.setVisible(!entries.isEmpty());
			miEditDescription.setVisible(isImageEntry);
			miRefreshThumbnail.setVisible(isImageEntry && isCurrentImage(selectedEntry));
			miRemoveImage.setVisible(selected != null && project != null && !project.getImageList().isEmpty());
			
			if (project == null) {
				menuSort.setVisible(false);
				return;
			}
			Map<String, MenuItem> newItems = new TreeMap<>();
			for (ProjectImageEntry<?> entry : project.getImageList()) {
				// Add all entry metadata keys
				for (String key : entry.getMetadataKeys()) {
					if (!newItems.containsKey(key))
						newItems.put(key, ActionUtils.createMenuItem(createSortByKeyAction(key, key)));
				}
				// Add all additional keys
				for (String key : baseMetadataKeys) {
					if (!newItems.containsKey(key))
						newItems.put(key, ActionUtils.createMenuItem(createSortByKeyAction(key, key)));
				}
			}
			menuSort.getItems().setAll(newItems.values());
			
			menuSort.getItems().add(0, ActionUtils.createMenuItem(createSortByKeyAction("None", null)));
			menuSort.getItems().add(1, new SeparatorMenuItem());
			
			menuSort.setVisible(true);
			
			if (menu.getItems().isEmpty())
				e.consume();
		});
		
		SeparatorMenuItem separator = new SeparatorMenuItem();
		separator.visibleProperty().bind(menuSort.visibleProperty());
		menu.getItems().addAll(
				miOpenImage,
				miRemoveImage,
				miDuplicateImage,
				new SeparatorMenuItem(),
				miSetImageName,
				miAddMetadata,
				miEditDescription,
				miMaskImages,
				miRefreshThumbnail,
				separator,
				menuSort
				);
		
		separator = new SeparatorMenuItem();
		separator.visibleProperty().bind(menuOpenDirectories.visibleProperty());
		if (Desktop.isDesktopSupported()) {
			menu.getItems().addAll(
					separator,
					menuOpenDirectories);
		}
		return menu;
	}
	
	Path getProjectPath() {
		return project == null ? null : project.getPath();
	}

	Path getProjectEntryPath() {
		var selected = tree.getSelectionModel().getSelectedItem();
		if (selected == null)
			return null;
		var item = selected.getValue();
		if (item.getType() == Type.IMAGE)
			return ProjectTreeRow.getEntry(item).getEntryPath();
		return null;
	}
	
	Path getImageServerPath() {
		var selected = tree.getSelectionModel().getSelectedItem();
		if (selected == null)
			return null;
		var item = selected.getValue();
		if (item.getType() == Type.IMAGE) {
			try {
				var uris = ProjectTreeRow.getEntry(item).getUris();
				if (!uris.isEmpty())
					return GeneralTools.toPath(uris.iterator().next());
			} catch (IOException e) {
				logger.debug("Error converting server path to file path", e);
			}
		}
		return null;
	}
	
	Action createBrowsePathAction(String text, Supplier<Path> func) {
		var action = new Action(text, e -> {
			var path = func.get();
			if (path == null)
				return;
			// Get directory if we will need one
			GuiTools.browseDirectory(path.toFile());
		});
		action.disabledProperty().bind(Bindings.createBooleanBinding(() -> func.get() == null, tree.getSelectionModel().selectedItemProperty()));
		return action;
	}
	
	/**
	 * Try to save a project, showing an error message if this fails.
	 * 
	 * @param project
	 * @return
	 */
	public static boolean syncProject(Project<?> project) {
		try {
			logger.info("Saving project {}...", project);
			project.syncChanges();
			return true;
		} catch (IOException e) {
			Dialogs.showErrorMessage("Save project", e);
			return false;
		}
	}
	
	static boolean showDescriptionEditor(ProjectImageEntry<?> entry) {
		TextArea editor = new TextArea();
		editor.setWrapText(true);
		editor.setText(entry.getDescription());
		Dialog<ButtonType> dialog = new Dialog<>();
		dialog.getDialogPane().getButtonTypes().setAll(ButtonType.OK, ButtonType.CANCEL);
		dialog.setTitle("Image description");
		dialog.getDialogPane().setHeaderText(entry.getImageName());
		dialog.getDialogPane().setContent(editor);
		Optional<ButtonType> result = dialog.showAndWait();
		if (result.isPresent() && result.get() == ButtonType.OK && editor.getText() != null) {	
			var text = editor.getText();
			entry.setDescription(text.isEmpty() ? null : text);
			return true;
		}
		return false;
	}
 

	private Project<BufferedImage> getProject() {
		return project;
	}

	/**
	 * Get the {@link Pane} component for addition to a scene.
	 * @return
	 */
	public Pane getPane() {
		return panel;
	}

	/**
	 * Set the project.
	 * @param project
	 * @return true if the project is now set (even if unchanged), false if the project change was thwarted or cancelled.
	 */
	public boolean setProject(final Project<BufferedImage> project) {
		if (this.project == project)
			return true;		
		
		this.project = project;
		model = new ProjectImageTreeModel(project);
		tree.setRoot(model.getRoot());
		tree.getRoot().setExpanded(true);
		return true;
	}
	
	/**
	 * Refresh the current project, updating the displayed entries.
	 * Note that this must be called on the JavaFX Application thread.
	 * If it is not, the request will be passed to the application thread 
	 * (and therefore not processed immediately).
	 */
	public void refreshProject() {
		if (!Platform.isFxApplicationThread()) {
			Platform.runLater(() -> refreshProject());
			return;
		}
		refreshTree(null);
	}

	private void ensureServerInWorkspace(final ImageData<BufferedImage> imageData) {
		if (imageData == null || project == null)
			return;
		
		if (project.getEntry(imageData) != null)
			return;

		var entry = ProjectCommands.addSingleImageToProject(project, imageData.getServer(), null);
		if (entry != null) {
			boolean expanded = tree.getRoot() != null && tree.getRoot().isExpanded();
			tree.setRoot(model.getRoot());
			setSelectedEntry(tree, tree.getRoot(), new ImageRow(project.getEntry(imageData)));
			syncProject(project);
			if (expanded)
				tree.getRoot().setExpanded(true);
			// Copy the ImageData to the current entry
			if (!entry.hasImageData()) {
				try {
					logger.info("Copying ImageData to {}", entry);
					entry.saveImageData(imageData);
				} catch (IOException e) {
					logger.error("Unable to save ImageData: " + e.getLocalizedMessage(), e);
				}
			}
		}
	}

	@Override
	public void changed(final ObservableValue<? extends ImageData<BufferedImage>> source, final ImageData<BufferedImage> imageDataOld, final ImageData<BufferedImage> imageDataNew) {
		if (imageDataNew == null || project == null)
			return;
		ProjectImageEntry<BufferedImage> entry = project.getEntry(imageDataNew);
		if (entry == null) {
			// Previously we gave a choice... now we force the image to be included in the project to avoid complications
//			if (DisplayHelpers.showYesNoDialog("Add to project", "Add " + imageDataNew.getServer().getShortServerName() + " to project?"))
				ensureServerInWorkspace(imageDataNew);
		} else if (!entry.equals(getSelectedEntry()))
			setSelectedEntry(tree, tree.getRoot(), getSelectedImageRow());
		if (tree != null) {
			tree.refresh();
		}
	}

	private static <T> boolean setSelectedEntry(TreeView<T> treeView, TreeItem<T> item, final T object) {
		if (item.getValue() == object) {
			treeView.getSelectionModel().select(item);
			return true;
		}
		for (TreeItem<T> child : item.getChildren()) {
			if (setSelectedEntry(treeView, child, object))
				return true;
		}
		return false;
	}
	
	/**
	 * Resize an image so that its dimensions fit inside thumbnailWidth x thumbnailHeight.
	 * 
	 * Note: this assumes the image can be drawn to a Graphics object.
	 * 
	 * @param imgThumbnail
	 * @return
	 */
	private BufferedImage resizeForThumbnail(BufferedImage imgThumbnail) {
		double scale = Math.min((double)thumbnailWidth / imgThumbnail.getWidth(), (double)thumbnailHeight / imgThumbnail.getHeight());
		if (scale > 1)
			return imgThumbnail;
		BufferedImage imgThumbnail2 = new BufferedImage((int)(imgThumbnail.getWidth() * scale), (int)(imgThumbnail.getHeight() * scale), imgThumbnail.getType());
		Graphics2D g2d = imgThumbnail2.createGraphics();
		g2d.setRenderingHint(RenderingHints.KEY_INTERPOLATION, RenderingHints.VALUE_INTERPOLATION_BILINEAR);
		g2d.drawImage(imgThumbnail, 0, 0, imgThumbnail2.getWidth(), imgThumbnail2.getHeight(), null);
		g2d.dispose();
		return imgThumbnail2;
	}

	private ImageData<BufferedImage> getCurrentImageData() {
		return qupath.getViewer().getImageData();
	}

//	File getBaseDirectory() {
//		return Projects.getBaseDirectory(project);
//	}
//
//	File getProjectFile() {
//		File dirBase = getBaseDirectory();
//		if (dirBase == null || !dirBase.isDirectory())
//			return null;
//		return new File(dirBase, "project" + ProjectIO.getProjectExtension());
//	}

	private boolean isCurrentImage(final ProjectImageEntry<BufferedImage> entry) {
		ImageData<BufferedImage> imageData = getCurrentImageData();
		if (imageData == null || entry == null || project == null)
			return false;
		return project.getEntry(imageData) == entry;
	}
	
	/**
	 * Get all the {@link ProjectTreeRow.ImageRow}s included in the current selection. 
	 * This means that selecting a {@link ProjectTreeRow.MetadataRow} will return all the {@link ProjectTreeRow.ImageRow}s that belong to it.
	 * @return a collection of ImageRows
	 * @see #getAllSelectedImageEntries()
	 */
	private Collection<ImageRow> getSelectedImageRowsRecursive() {
		List<TreeItem<ProjectTreeRow>> selected = tree.getSelectionModel().getSelectedItems();
		if (selected == null)
			return Collections.emptyList();
		return selected.stream().map(p -> {
			if (p.getValue().getType() == ProjectTreeRow.Type.IMAGE)
				return Collections.singletonList((ImageRow)p.getValue());
			return getImageRowsRecursive(p, null);
		}).flatMap(Collection::stream).collect(Collectors.toSet());
	}
	
	private ProjectImageEntry<BufferedImage> getSelectedEntry() {
		TreeItem<ProjectTreeRow> selected = tree.getSelectionModel().getSelectedItem();
		if (selected != null && selected.getValue().getType() == ProjectTreeRow.Type.IMAGE)
			return ((ImageRow)selected.getValue()).getEntry();
		return null;
	}
	
	/**
	 * Get the selected {@link ProjectTreeRow.ImageRow} and return it. 
	 * If nothing is selected or the selected {@link #ProjectTreeRow} is not an image entry, return {@code null}.
	 * @return selected ImageRow
	 */
	private ImageRow getSelectedImageRow() {
		TreeItem<ProjectTreeRow> selected = tree.getSelectionModel().getSelectedItem();
		if (selected != null && selected.getValue().getType() == ProjectTreeRow.Type.IMAGE)
			return (ImageRow)selected.getValue();
		return null;
	}

	/**
	 * Get all {@code ImageRow} objects under the specified {@code item}.
	 * <p>
	 * E.g. If supplied with a {@link ProjectTreeRow.MetadataRow}, a collection of 
	 * all {@code ImageRow}s under it will be returned. If supplied with 
	 * a {@link ProjectTreeRow.RootRow}, a collection of all {@code ImageRow}s 
	 * under it will be returned (ignoring the {@link ProjectTreeRow.MetadataRow}s
	 * @param item the start node
	 * @param entries collection where to store the ImageRows found
	 * @return a collection of ImageRows
	 */
	private static Collection<ImageRow> getImageRowsRecursive(final TreeItem<ProjectTreeRow> item, Collection<ImageRow> entries) {
		if (entries == null)
			entries = new HashSet<>();
		if (item.getValue().getType() == ProjectTreeRow.Type.IMAGE)
			entries.add((ImageRow)item.getValue());
		for (TreeItem<ProjectTreeRow> child : item.getChildren()) {
			entries = getImageRowsRecursive(child, entries);
		}
		return entries;
	}
	
	/**
	 * Get all the distinct entry metadata values possible for a given key.
	 * @param metadataKey
	 * @return set of distinct metadata values
	 */
	private Set<String> getAllMetadataValues(String metadataKey) {
		return project.getImageList().stream()
				.map(entry -> {
					try {
						return getDefaultValue(entry, metadataKey);
					} catch (IOException ex) {
						// Could only happen because of call to getURIs()
						logger.warn("Could not get the URI(s) of " + entry.getImageName(), ex.getLocalizedMessage());
					}
					return UNDEFINED_VALUE;
				})
				.collect(Collectors.toSet());
	}
	
	/**
	 * Gets the value of the entry for the specified key.
	 * E.g. if key == URI, the value returned will be the entry's URI.
	 * This method should be used to get sorting values that
	 * are not specifically part of an entry's metadata.
	 * @param <T>
	 * @param entry 
	 * @param key
	 * @return value
	 * @throws IOException 
	 */
	private static <T> String getDefaultValue(ProjectImageEntry<T> entry, String key) throws IOException {
		if (key.equals(URI)) {
			var URIs = entry.getUris();
			var it = URIs.iterator();
			
			if (URIs.size() == 0)
				return UNDEFINED_VALUE;
			
			if (URIs.size() == 1) {
				URI uri = it.next();
				String fullURI = uri.getPath();
				if (uri.getAuthority() != null)
					return "[remote] " + uri.getAuthority() + fullURI;
				return fullURI.substring(fullURI.lastIndexOf("/")+1, fullURI.length());
			}
			return "Multiple URIs";
		}
		var value = entry.getMetadataValue(key);
		return value == null ? UNASSIGNED_NODE : value;
	}
	
	/**
	 * This method rebuilds the tree, optionally selecting an {@link ImageRow} afterwards.
	 * @param imageToSelect image to select after refreshing
	 */
	private void refreshTree(ImageRow imageToSelect) {
		Platform.runLater(() -> {
			tree.setRoot(null);
			tree.setRoot(new ProjectTreeRowItem(new ProjectTreeRow.RootRow(project)));
			tree.getRoot().setExpanded(true);
			
			try {
				var listOfChildren = tree.getRoot().getChildren();
				for (int i = 0; i < listOfChildren.size(); i++) {
					if (imageToSelect == null) {
						if (listOfChildren.get(i).getChildren().size() > 0) {
							listOfChildren.get(i).setExpanded(true);
							tree.refresh();
							break;
						}							
					} else {
						for (var child: listOfChildren) {
							if (child.getValue().getType() == Type.METADATA) {
								for (var imageChild: child.getChildren()) {
									if (imageChild.getValue().equals(imageToSelect)) {
										child.setExpanded(true);
										tree.getSelectionModel().select(imageChild);
										break;
									}
								}
							} else if (child.getValue().equals(imageToSelect))
								tree.getSelectionModel().select(child);
						}
					}
				}
			} catch (Exception ex) {
				logger.error("Error getting children objects in the ProjectBrowser", ex.getLocalizedMessage());
			}
		});
	}

	private Action createSortByKeyAction(final String name, final String key) {
		return new Action(name, e -> {
			if (model == null)
				return;
			model.setMetadataKey(key);
			ImageRow selectedImageRow = getSelectedImageRow();
			refreshTree(selectedImageRow);
		});
	}

	
	/**
	 * Prompt the user to set a new name for a ProjectImageEntry.
	 * 
	 * @param entry
	 * @return true if the entry was changed, false otherwise.
	 */
	private boolean setProjectEntryImageName(final ProjectImageEntry<BufferedImage> entry) {
		Project<BufferedImage> project = qupath.getProject();
		if (project == null) {
			logger.error("Cannot set image name - project is null");
			return false;
		}
		if (entry == null) {
			logger.error("Cannot set image name - entry is null");
			return false;
		}
		
		String name = Dialogs.showInputDialog("Set Image Name", "Enter the new image name", entry.getImageName());
		if (name == null)
			return false;
		
		if (name.trim().isEmpty() || name.equals(entry.getImageName())) {
			logger.warn("Cannot set image name to {} - will ignore", name);
			return false;
		}
		
		// Try to set the name
		boolean changed = setProjectEntryImageName(entry, name);
		if (changed) {
			for (var viewer : qupath.getViewers()) {
				var imageData = viewer.getImageData();
				if (imageData == null)
					continue;
				var currentEntry = project.getEntry(imageData);
				if (Objects.equals(entry, currentEntry)) {
					var server = imageData.getServer();
					if (!name.equals(server.getMetadata().getName())) {
						// We update via the ImageData so that a property update is fired
						var metadata2 = new ImageServerMetadata.Builder(server.getMetadata())
								.name(name)
								.build();
						imageData.updateServerMetadata(metadata2);
						// Bit of a cheat to force measurement table updates
						imageData.getHierarchy().fireHierarchyChangedEvent(this);
					}
				}
			}
			tree.refresh();
			qupath.refreshTitle();
		}
		return changed;
	}
	
	
	/**
	 * The the name for a specified ProjectImageEntry.
	 * 
	 * This works hard to do its job... including renaming any data files accordingly.
	 * 
	 * @param entry
	 * @param name
	 * @return
	 */
	private synchronized static <T> boolean setProjectEntryImageName(final ProjectImageEntry<T> entry, final String name) {
		
		if (entry.getImageName().equals(name)) {
			logger.warn("Project image name already set to {} - will be left unchanged", name);
			return false;
		}

		if (name == null) {
			logger.warn("Project entry name cannot be null!");
			return false;
		}

		entry.setImageName(name);
		
		return true;
	}
	
	private List<ImageRow> getAllImageRows() {
		if (!PathPrefs.maskImageNamesProperty().get())
			return project.getImageList().stream().map(entry -> new ImageRow(entry)).collect(Collectors.toList());
		
		// If 'mask names' is ticked, shuffle the image list for less biased analyses
		var imageList = project.getImageList();
		var indices = IntStream.range(0, imageList.size()).boxed().collect(Collectors.toList());
		Collections.shuffle(indices);
		return indices.stream().map(index -> new ImageRow(imageList.get(index))).collect(Collectors.toList());
	}

	private class ProjectImageTreeModel {
		
		private ProjectTreeRowItem root;
		private String metadataKey;
		
		private ProjectImageTreeModel(final Project<?> project) {
			this.root = new ProjectTreeRowItem(new ProjectTreeRow.RootRow(project));
		}
		
		private String getMetadataKey() {
			return metadataKey;
		}
		
		/**
		 * Set the metadata key based on which the entries will be sorted.
		 * @param metadataKey
		 */
		private void setMetadataKey(String metadataKey) {
			this.metadataKey = metadataKey;
		}
		
		private ProjectTreeRowItem getRoot() {
			return root;
		}
	}

	private class ProjectTreeRowCell extends TreeCell<ProjectTreeRow> {
		private Tooltip tooltip = new Tooltip();
		private StackPane label = new StackPane();
		private ImageView viewTooltip = new ImageView();
		private Canvas viewCanvas = new Canvas();
		private ProjectTreeRow objectCell = null;
		
		private DoubleBinding viewWidth = Bindings.createDoubleBinding(
				() -> thumbnailSize.get().getWidth(),
				thumbnailSize);

		private DoubleBinding viewHeight = Bindings.createDoubleBinding(
				() -> thumbnailSize.get().getHeight(),
				thumbnailSize);
		
		private ProjectTreeRowCell() {
			viewTooltip.setFitHeight(250);
			viewTooltip.setFitWidth(250);
			viewTooltip.setPreserveRatio(true);
			viewCanvas.widthProperty().bind(viewWidth);
			viewCanvas.heightProperty().bind(viewHeight);
			viewCanvas.setStyle("-fx-effect: dropshadow(three-pass-box, rgba(0,0,0,0.5), 4, 0, 1, 1);");
			label.getChildren().add(viewCanvas);
			label.prefWidthProperty().bind(viewCanvas.widthProperty());
			label.prefHeightProperty().bind(viewCanvas.heightProperty());
		}

		@Override
		public void updateItem(ProjectTreeRow item, boolean empty) {
			super.updateItem(item, empty);
			if (empty || item == null) {
                setText(null);
                setGraphic(null);
                setTooltip(null);
                return;
            }

			if (item.getType() == ProjectTreeRow.Type.ROOT) {
				var children = getTreeItem().getChildren();
				setText(item.getDisplayableString() + (children.size() > 0 ? " (" + children.size() + ")" : ""));
				setGraphic(null);
				setStyle("-fx-font-weight: normal; -fx-font-family: arial");
				return;
			} else if (item.getType() == ProjectTreeRow.Type.METADATA) {
				var children = getTreeItem().getChildren();
				setText(item.getDisplayableString() + (children.size() > 0 ? " (" + children.size() + ")" : ""));
				setGraphic(null);
				setStyle("-fx-font-weight: normal; -fx-font-family: arial");
				return;
			}
			
			// IMAGE
			ProjectImageEntry<BufferedImage> entry = item.getType() == ProjectTreeRow.Type.IMAGE ? ProjectTreeRow.getEntry(item) : null;
			if (isCurrentImage(entry))
				setStyle("-fx-font-weight: bold; -fx-font-family: arial");
			else if (entry == null || entry.hasImageData())
				setStyle("-fx-font-weight: normal; -fx-font-family: arial");
			else
				setStyle("-fx-font-style: italic; -fx-font-family: arial");
			
			if (entry == null) {
				setText(item.toString() + " (" + getTreeItem().getChildren().size() + ")");
				tooltip.setText(item.toString());
				setTooltip(tooltip);
				setGraphic(null);
			} else {
				setGraphic(null);
				// Set whatever tooltip we have
				tooltip.setGraphic(null);
				setTooltip(tooltip);

				setText(entry.getImageName());
				tooltip.setText(entry.getSummary());

				try {
					// Fetch the thumbnail or generate it if not present
					BufferedImage img = entry.getThumbnail();
					if (img != null) {
						// If the cell contains the same object, no need to repaint the graphic
						if (objectCell == item && getGraphic() != null)
							return;
						
						Image image = SwingFXUtils.toFXImage(img, null);
						viewTooltip.setImage(image);
						tooltip.setGraphic(viewTooltip);
						GuiTools.paintImage(viewCanvas, image);
						objectCell = item;
						if (getGraphic() == null)
							setGraphic(label);
					} else if (!serversFailed.contains(item)) {
						executor.submit(() -> {
							final ProjectTreeRow objectTemp = getItem();
							final ProjectImageEntry<BufferedImage> entryTemp = ProjectTreeRow.getEntry(objectTemp);
							try {
								if (entryTemp != null && objectCell != objectTemp && entryTemp.getThumbnail() == null) {
									try (ImageServer<BufferedImage> server = entryTemp.getServerBuilder().build()) {
										entryTemp.setThumbnail(ProjectCommands.getThumbnailRGB(server));
										objectCell = objectTemp;
										tree.refresh();
									} catch (Exception ex) {
										logger.warn("Error opening ImageServer (thumbnail generation): " + ex.getLocalizedMessage());
										Platform.runLater(() -> setGraphic(IconFactory.createNode(15, 15, PathIcons.INACTIVE_SERVER)));
										serversFailed.add(item);
									}
								}
							} catch (IOException ex) {
								logger.warn("Error getting thumbnail: " + ex.getLocalizedMessage());
								Platform.runLater(() -> setGraphic(IconFactory.createNode(15, 15, PathIcons.INACTIVE_SERVER)));
								serversFailed.add(item);
							}
						});
					} else
						setGraphic(IconFactory.createNode(15, 15, PathIcons.INACTIVE_SERVER));
				} catch (Exception e) {
					setGraphic(IconFactory.createNode(15, 15, PathIcons.INACTIVE_SERVER));
					logger.warn("Unable to read thumbnail for {} ({})" + entry.getImageName(), e.getLocalizedMessage());
					serversFailed.add(item);
				}
			}
		}
	}
		
	/**
	 * TreeItem to help with the display of project objects.
	 */
	private class ProjectTreeRowItem extends TreeItem<ProjectTreeRow> {
		
		private boolean computed = false;
		
		private ProjectTreeRowItem(ProjectTreeRow obj) {
			super(obj);
		}

		@Override
		public boolean isLeaf() {
			if (computed)
				return super.getChildren().size() == 0;
		
			switch(getValue().getType()) {
				case ROOT:
					return project != null && project.getImageList().size() > 0 && !project.getImageList().stream()
										.filter(entry -> entry.getImageName().toLowerCase().contains(tfFilter.getText().toLowerCase()))
										.findAny()
										.isPresent();
				case METADATA:
					return false;
				case IMAGE:
					return true;
				default:
					throw new IllegalArgumentException("Could not understand the type of the object: " + getValue().getType());
			}
			
		}
		
		@Override
		public ObservableList<TreeItem<ProjectTreeRow>> getChildren() {
			if (!isLeaf() && !computed) {
				ObservableList<TreeItem<ProjectTreeRow>> children = FXCollections.observableArrayList();
				var filter = tfFilter.getText().toLowerCase();
				var metadataKey = model.getMetadataKey();
				switch (getValue().getType()) {
				case ROOT:
					if (project == null)
						break;
					
					if (metadataKey == null) {
						for (var row: getAllImageRows()) {
							if (filter != null && !filter.isEmpty() && !row.getDisplayableString().toLowerCase().contains(filter))
								continue;
							children.add(new ProjectTreeRowItem(row));
						}
					} else {
						children.addAll(getAllMetadataValues(metadataKey).stream()
								.map(value -> new ProjectTreeRowItem(new MetadataRow(value)))
								.collect(Collectors.toList()));
					}
					break;
				case METADATA:
					if (metadataKey == null || metadataKey.isEmpty())		// This should never happen
						break;
					
					for (var row: getAllImageRows()) {
						if (filter != null && !filter.isEmpty() && !row.getDisplayableString().toLowerCase().contains(filter))
							continue;
						try {
							var value = getDefaultValue(ProjectTreeRow.getEntry(row), metadataKey);
							if (value != null && value.equals(((MetadataRow)getValue()).getDisplayableString()))
								children.add(new ProjectTreeRowItem(row));
						} catch (IOException ex) {
							logger.warn("Could not get URIs from: " + row.getDisplayableString(), ex.getLocalizedMessage());
						}
					}
				case IMAGE:
					break;
				default:
					throw new IllegalArgumentException("Could not understand the type of the object: " + getValue().getType());
				}
				computed = true;
				super.getChildren().setAll(children);
			}
			return super.getChildren();
		}
	}
	static enum ProjectThumbnailSize {
		SMALL, MEDIUM, LARGE;
		
		private double defaultHeight = 40;
		private double defaultWidth = 50;
		
		@Override
		public String toString() {
			switch(this) {
			case LARGE:
				return "Large";
			case MEDIUM:
				return "Medium";
			case SMALL:
				return "Small";
			default:
				return super.toString();
			}
		}
		
		public double getWidth() {
			switch(this) {
			case LARGE:
				return defaultWidth * 3.0;
			case MEDIUM:
				return defaultWidth * 2.0;
			case SMALL:
			default:
				return defaultWidth;
			}
		}
		
		public double getHeight() {
			switch(this) {
			case LARGE:
				return defaultHeight * 3.0;
			case MEDIUM:
				return defaultHeight * 2.0;
			case SMALL:
			default:
				return defaultHeight;
			}
		}
	}
}<|MERGE_RESOLUTION|>--- conflicted
+++ resolved
@@ -247,15 +247,8 @@
 	ContextMenu getPopup() {
 		
 		Action actionOpenImage = new Action("Open image", e -> qupath.openImageEntry(getSelectedEntry()));
-<<<<<<< HEAD
-		Action actionRemoveImage = new Action("Delete image(s)", e -> {
-			var project = getProject();
-			if (project == null)
-				return;
-=======
 		Action actionRemoveImage = new Action("Remove image(s)", e -> {
 			Collection<ProjectImageEntry<BufferedImage>> entries = getAllSelectedEntries();
->>>>>>> 6521aa40
 			
 			Collection<ImageRow> imageRows = getSelectedImageRowsRecursive();
 			Collection<ProjectImageEntry<BufferedImage>> entries = ProjectTreeRow.getEntries(imageRows);
